--- conflicted
+++ resolved
@@ -108,17 +108,11 @@
 		}
 
 		File output = File(location, "w");
-<<<<<<< HEAD
 
 		auto writer = output.lockingTextWriter;
 		writer.writeHeader(moduleName, baseLength - 1);
-		writer.writeTOC(tocItems, tocAdditional);
+		writer.writeTOC(tocItems, tocAdditional, moduleName);
 		writeBreadcrumbs(writer);
-=======
-		writeHeader(output, moduleName, baseLength - 1);
-		writeTOC(output, tocItems, tocAdditional, moduleName);
-		writeBreadcrumbs(output);
->>>>>>> eb43185e
 
 		prevComments.length = 1;
 
@@ -659,16 +653,10 @@
 			first = true;
 			auto f = File(config.outputDirectory.buildPath(classDocFileName), "w");
 			memberStack[i].overloadFiles[classDocFileName] = f;
-<<<<<<< HEAD
 
 			auto writer = f.lockingTextWriter;
 			writer.writeHeader(name, baseLength);
-			writer.writeTOC(tocItems, tocAdditional);
-
-=======
-			writeHeader(f, name, baseLength);
-			writeTOC(f, tocItems, tocAdditional, moduleName);
->>>>>>> eb43185e
+			writer.writeTOC(tocItems, tocAdditional, moduleName);
 			return tuple(f, classDocFileName);
 		}
 		else
@@ -756,12 +744,10 @@
  *     dst           = Range to write to.
  *     tocItems      = Items of the table of contents to write.
  *     tocAdditional = Optional additional content.
+ *     moduleName    = Name of the module or package documentation page of which we're
+ *                     writing the TOC for.
  */
-<<<<<<< HEAD
-void writeTOC(R)(ref R dst, TocItem[] tocItems, string tocAdditional)
-=======
-void writeTOC(File f, TocItem[] tocItems, string tocAdditional, string moduleName = "")
->>>>>>> eb43185e
+void writeTOC(R)(ref R dst, TocItem[] tocItems, string tocAdditional, string moduleName = "")
 {
 	void put(string str) { dst.put(str); dst.put("\n"); }
 	put(`<div class="toc">`);
@@ -773,15 +759,9 @@
 	}
 	put(`<ul>`);
 	foreach (t; tocItems)
-<<<<<<< HEAD
-		t.write(dst);
+		t.write(dst, moduleName);
 	put(`</ul>`);
 	put(`</div>`);
-=======
-		t.write(f, moduleName);
-	f.writeln(`</ul>`);
-	f.writeln(`</div>`);
->>>>>>> eb43185e
 }
 
 /**
